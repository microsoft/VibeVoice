import argparse
import os
import re
import traceback
from typing import List, Tuple, Union, Dict, Any
import time
import torch

from vibevoice.modular.modeling_vibevoice_inference import VibeVoiceForConditionalGenerationInference
from vibevoice.processor.vibevoice_processor import VibeVoiceProcessor
from transformers.utils import logging

logging.set_verbosity_info()
logger = logging.get_logger(__name__)


class VoiceMapper:
    """Maps speaker names to voice file paths"""
    
    def __init__(self):
        self.setup_voice_presets()

        # change name according to our preset wav file
        new_dict = {}
        for name, path in self.voice_presets.items():
            
            if '_' in name:
                name = name.split('_')[0]
            
            if '-' in name:
                name = name.split('-')[-1]

            new_dict[name] = path
        self.voice_presets.update(new_dict)
        # print(list(self.voice_presets.keys()))

    def setup_voice_presets(self):
        """Setup voice presets by scanning the voices directory."""
        voices_dir = os.path.join(os.path.dirname(__file__), "voices")
        
        # Check if voices directory exists
        if not os.path.exists(voices_dir):
            print(f"Warning: Voices directory not found at {voices_dir}")
            self.voice_presets = {}
            self.available_voices = {}
            return
        
        # Scan for all WAV files in the voices directory
        self.voice_presets = {}
        
        # Get all .wav files in the voices directory
        wav_files = [f for f in os.listdir(voices_dir) 
                    if f.lower().endswith('.wav') and os.path.isfile(os.path.join(voices_dir, f))]
        
        # Create dictionary with filename (without extension) as key
        for wav_file in wav_files:
            # Remove .wav extension to get the name
            name = os.path.splitext(wav_file)[0]
            # Create full path
            full_path = os.path.join(voices_dir, wav_file)
            self.voice_presets[name] = full_path
        
        # Sort the voice presets alphabetically by name for better UI
        self.voice_presets = dict(sorted(self.voice_presets.items()))
        
        # Filter out voices that don't exist (this is now redundant but kept for safety)
        self.available_voices = {
            name: path for name, path in self.voice_presets.items()
            if os.path.exists(path)
        }
        
        print(f"Found {len(self.available_voices)} voice files in {voices_dir}")
        print(f"Available voices: {', '.join(self.available_voices.keys())}")

    def get_voice_path(self, speaker_name: str) -> str:
        """Get voice file path for a given speaker name"""
        # First try exact match
        if speaker_name in self.voice_presets:
            return self.voice_presets[speaker_name]
        
        # Try partial matching (case insensitive)
        speaker_lower = speaker_name.lower()
        for preset_name, path in self.voice_presets.items():
            if preset_name.lower() in speaker_lower or speaker_lower in preset_name.lower():
                return path
        
        # Default to first voice if no match found
        default_voice = list(self.voice_presets.values())[0]
        print(f"Warning: No voice preset found for '{speaker_name}', using default voice: {default_voice}")
        return default_voice


def parse_txt_script(txt_content: str) -> Tuple[List[str], List[str]]:
    """
    Parse txt script content and extract speakers and their text
    Fixed pattern: Speaker 1, Speaker 2, Speaker 3, Speaker 4
    Returns: (scripts, speaker_numbers)
    """
    lines = txt_content.strip().split('\n')
    scripts = []
    speaker_numbers = []
    
    # Pattern to match "Speaker X:" format where X is a number
    speaker_pattern = r'^Speaker\s+(\d+):\s*(.*)$'
    
    current_speaker = None
    current_text = ""
    
    for line in lines:
        line = line.strip()
        if not line:
            continue
            
        match = re.match(speaker_pattern, line, re.IGNORECASE)
        if match:
            # If we have accumulated text from previous speaker, save it
            if current_speaker and current_text:
                scripts.append(f"Speaker {current_speaker}: {current_text.strip()}")
                speaker_numbers.append(current_speaker)
            
            # Start new speaker
            current_speaker = match.group(1).strip()
            current_text = match.group(2).strip()
        else:
            # Continue text for current speaker
            if current_text:
                current_text += " " + line
            else:
                current_text = line
    
    # Don't forget the last speaker
    if current_speaker and current_text:
        scripts.append(f"Speaker {current_speaker}: {current_text.strip()}")
        speaker_numbers.append(current_speaker)
    
    return scripts, speaker_numbers


def parse_args():
    parser = argparse.ArgumentParser(description="VibeVoice Processor TXT Input Test")
    parser.add_argument(
        "--model_path",
        type=str,
        default="microsoft/VibeVoice-1.5b",
        help="Path to the HuggingFace model directory",
    )
    
    parser.add_argument(
        "--txt_path",
        type=str,
        default="demo/text_examples/1p_abs.txt",
        help="Path to the txt file containing the script",
    )
    parser.add_argument(
        "--speaker_names",
        type=str,
        nargs='+',
        default='Andrew',
        help="Speaker names in order (e.g., --speaker_names Andrew Ava 'Bill Gates')",
    )
    parser.add_argument(
        "--output_dir",
        type=str,
        default="./outputs",
        help="Directory to save output audio files",
    )
    parser.add_argument(
        "--device",
        type=str,
        default=("cuda" if torch.cuda.is_available() else ("mps" if torch.backends.mps.is_available() else "cpu")),
        help="Device for inference: cuda | mps | cpu",
    )
    parser.add_argument(
        "--cfg_scale",
        type=float,
        default=1.3,
        help="CFG (Classifier-Free Guidance) scale for generation (default: 1.3)",
    )
    
    return parser.parse_args()

def main():
    args = parse_args()

    # Normalize potential 'mpx' typo to 'mps'
    if args.device.lower() == "mpx":
        print("Note: device 'mpx' detected, treating it as 'mps'.")
        args.device = "mps"

    # Validate mps availability if requested
    if args.device == "mps" and not torch.backends.mps.is_available():
        print("Warning: MPS not available. Falling back to CPU.")
        args.device = "cpu"

    print(f"Using device: {args.device}")

    # Initialize voice mapper
    voice_mapper = VoiceMapper()
    
    # Check if txt file exists
    if not os.path.exists(args.txt_path):
        print(f"Error: txt file not found: {args.txt_path}")
        return
    
    # Read and parse txt file
    print(f"Reading script from: {args.txt_path}")
    with open(args.txt_path, 'r', encoding='utf-8') as f:
        txt_content = f.read()
    
    # Parse the txt content to get speaker numbers
    scripts, speaker_numbers = parse_txt_script(txt_content)
    
    if not scripts:
        print("Error: No valid speaker scripts found in the txt file")
        return
    
    print(f"Found {len(scripts)} speaker segments:")
    for i, (script, speaker_num) in enumerate(zip(scripts, speaker_numbers)):
        print(f"  {i+1}. Speaker {speaker_num}")
        print(f"     Text preview: {script[:100]}...")
    
    # Map speaker numbers to provided speaker names
    speaker_name_mapping = {}
    speaker_names_list = args.speaker_names if isinstance(args.speaker_names, list) else [args.speaker_names]
    for i, name in enumerate(speaker_names_list, 1):
        speaker_name_mapping[str(i)] = name
    
    print(f"\nSpeaker mapping:")
    for speaker_num in set(speaker_numbers):
        mapped_name = speaker_name_mapping.get(speaker_num, f"Speaker {speaker_num}")
        print(f"  Speaker {speaker_num} -> {mapped_name}")
    
    # Map speakers to voice files using the provided speaker names
    voice_samples = []
    actual_speakers = []
    
    # Get unique speaker numbers in order of first appearance
    unique_speaker_numbers = []
    seen = set()
    for speaker_num in speaker_numbers:
        if speaker_num not in seen:
            unique_speaker_numbers.append(speaker_num)
            seen.add(speaker_num)
    
    for speaker_num in unique_speaker_numbers:
        speaker_name = speaker_name_mapping.get(speaker_num, f"Speaker {speaker_num}")
        voice_path = voice_mapper.get_voice_path(speaker_name)
        voice_samples.append(voice_path)
        actual_speakers.append(speaker_name)
        print(f"Speaker {speaker_num} ('{speaker_name}') -> Voice: {os.path.basename(voice_path)}")
    
    # Prepare data for model
    full_script = '\n'.join(scripts)
    full_script = full_script.replace("’", "'")        
    
    print(f"Loading processor & model from {args.model_path}")
    processor = VibeVoiceProcessor.from_pretrained(args.model_path)

<<<<<<< HEAD
    # Decide dtype & attention implementation
    if args.device == "mps":
        load_dtype = torch.float32  # MPS requires float32
        attn_impl_primary = "sdpa"  # flash_attention_2 not supported on MPS
    elif args.device == "cuda":
        load_dtype = torch.bfloat16
        attn_impl_primary = "flash_attention_2"
    else:  # cpu
        load_dtype = torch.float32
        attn_impl_primary = "sdpa"
    print(f"Using device: {args.device}, torch_dtype: {load_dtype}, attn_implementation: {attn_impl_primary}")
    # Load model with device-specific logic
    try:
        if args.device == "mps":
            model = VibeVoiceForConditionalGenerationInference.from_pretrained(
                args.model_path,
                torch_dtype=load_dtype,
                attn_implementation=attn_impl_primary,
                device_map=None,  # load then move
            )
            model.to("mps")
        elif args.device == "cuda":
            model = VibeVoiceForConditionalGenerationInference.from_pretrained(
                args.model_path,
                torch_dtype=load_dtype,
                device_map="cuda",
                attn_implementation=attn_impl_primary,
            )
        else:  # cpu
            model = VibeVoiceForConditionalGenerationInference.from_pretrained(
                args.model_path,
                torch_dtype=load_dtype,
                device_map="cpu",
                attn_implementation=attn_impl_primary,
            )
    except Exception as e:
        if attn_impl_primary == 'flash_attention_2':
=======
    # Load model
    torch_dtype, device_map, attn_implementation = torch.bfloat16, 'cuda', 'flash_attention_2'
    if args.device == 'cpu':
        torch_dtype, device_map, attn_implementation = torch.float32, 'cpu', 'sdpa'
    print(f"Using device: {args.device}, torch_dtype: {torch_dtype}, attn_implementation: {attn_implementation}")
    try:
        model = VibeVoiceForConditionalGenerationInference.from_pretrained(
            args.model_path,
            torch_dtype=torch_dtype,
            device_map=device_map,
            attn_implementation=attn_implementation
        )
    except Exception as e:
        if attn_implementation == 'flash_attention_2':
>>>>>>> 3074f898
            print(f"[ERROR] : {type(e).__name__}: {e}")
            print(traceback.format_exc())
            print("Error loading the model. Trying to use SDPA. However, note that only flash_attention_2 has been fully tested, and using SDPA may result in lower audio quality.")
            model = VibeVoiceForConditionalGenerationInference.from_pretrained(
                args.model_path,
<<<<<<< HEAD
                torch_dtype=load_dtype,
                device_map=(args.device if args.device in ("cuda", "cpu") else None),
                attn_implementation='sdpa'
            )
            if args.device == "mps":
                model.to("mps")
=======
                torch_dtype=torch_dtype,
                device_map=device_map,
                attn_implementation='sdpa'
            )
>>>>>>> 3074f898
        else:
            raise e

    model.eval()
    model.set_ddpm_inference_steps(num_steps=10)

    if hasattr(model.model, 'language_model'):
       print(f"Language model attention: {model.model.language_model.config._attn_implementation}")
       
    # Prepare inputs for the model
    inputs = processor(
        text=[full_script], # Wrap in list for batch processing
        voice_samples=[voice_samples], # Wrap in list for batch processing
        padding=True,
        return_tensors="pt",
        return_attention_mask=True,
    )

    # Move tensors to target device
    target_device = args.device if args.device != "cpu" else "cpu"
    for k, v in inputs.items():
        if torch.is_tensor(v):
            inputs[k] = v.to(target_device)

    print(f"Starting generation with cfg_scale: {args.cfg_scale}")

    # Generate audio
    start_time = time.time()
    outputs = model.generate(
        **inputs,
        max_new_tokens=None,
        cfg_scale=args.cfg_scale,
        tokenizer=processor.tokenizer,
        generation_config={'do_sample': False},
        verbose=True,
    )
    generation_time = time.time() - start_time
    print(f"Generation time: {generation_time:.2f} seconds")
    
    # Calculate audio duration and additional metrics
    if outputs.speech_outputs and outputs.speech_outputs[0] is not None:
        # Assuming 24kHz sample rate (common for speech synthesis)
        sample_rate = 24000
        audio_samples = outputs.speech_outputs[0].shape[-1] if len(outputs.speech_outputs[0].shape) > 0 else len(outputs.speech_outputs[0])
        audio_duration = audio_samples / sample_rate
        rtf = generation_time / audio_duration if audio_duration > 0 else float('inf')
        
        print(f"Generated audio duration: {audio_duration:.2f} seconds")
        print(f"RTF (Real Time Factor): {rtf:.2f}x")
    else:
        print("No audio output generated")
    
    # Calculate token metrics
    input_tokens = inputs['input_ids'].shape[1]  # Number of input tokens
    output_tokens = outputs.sequences.shape[1]  # Total tokens (input + generated)
    generated_tokens = output_tokens - input_tokens
    
    print(f"Prefilling tokens: {input_tokens}")
    print(f"Generated tokens: {generated_tokens}")
    print(f"Total tokens: {output_tokens}")

    # Save output (processor handles device internally)
    txt_filename = os.path.splitext(os.path.basename(args.txt_path))[0]
    output_path = os.path.join(args.output_dir, f"{txt_filename}_generated.wav")
    os.makedirs(args.output_dir, exist_ok=True)
    
    processor.save_audio(
        outputs.speech_outputs[0], # First (and only) batch item
        output_path=output_path,
    )
    print(f"Saved output to {output_path}")
    
    # Print summary
    print("\n" + "="*50)
    print("GENERATION SUMMARY")
    print("="*50)
    print(f"Input file: {args.txt_path}")
    print(f"Output file: {output_path}")
    print(f"Speaker names: {args.speaker_names}")
    print(f"Number of unique speakers: {len(set(speaker_numbers))}")
    print(f"Number of segments: {len(scripts)}")
    print(f"Prefilling tokens: {input_tokens}")
    print(f"Generated tokens: {generated_tokens}")
    print(f"Total tokens: {output_tokens}")
    print(f"Generation time: {generation_time:.2f} seconds")
    print(f"Audio duration: {audio_duration:.2f} seconds")
    print(f"RTF (Real Time Factor): {rtf:.2f}x")
    
    print("="*50)

if __name__ == "__main__":
    main()<|MERGE_RESOLUTION|>--- conflicted
+++ resolved
@@ -256,7 +256,7 @@
     print(f"Loading processor & model from {args.model_path}")
     processor = VibeVoiceProcessor.from_pretrained(args.model_path)
 
-<<<<<<< HEAD
+
     # Decide dtype & attention implementation
     if args.device == "mps":
         load_dtype = torch.float32  # MPS requires float32
@@ -294,42 +294,20 @@
             )
     except Exception as e:
         if attn_impl_primary == 'flash_attention_2':
-=======
-    # Load model
-    torch_dtype, device_map, attn_implementation = torch.bfloat16, 'cuda', 'flash_attention_2'
-    if args.device == 'cpu':
-        torch_dtype, device_map, attn_implementation = torch.float32, 'cpu', 'sdpa'
-    print(f"Using device: {args.device}, torch_dtype: {torch_dtype}, attn_implementation: {attn_implementation}")
-    try:
-        model = VibeVoiceForConditionalGenerationInference.from_pretrained(
-            args.model_path,
-            torch_dtype=torch_dtype,
-            device_map=device_map,
-            attn_implementation=attn_implementation
-        )
-    except Exception as e:
-        if attn_implementation == 'flash_attention_2':
->>>>>>> 3074f898
             print(f"[ERROR] : {type(e).__name__}: {e}")
             print(traceback.format_exc())
             print("Error loading the model. Trying to use SDPA. However, note that only flash_attention_2 has been fully tested, and using SDPA may result in lower audio quality.")
             model = VibeVoiceForConditionalGenerationInference.from_pretrained(
                 args.model_path,
-<<<<<<< HEAD
                 torch_dtype=load_dtype,
                 device_map=(args.device if args.device in ("cuda", "cpu") else None),
                 attn_implementation='sdpa'
             )
             if args.device == "mps":
                 model.to("mps")
-=======
-                torch_dtype=torch_dtype,
-                device_map=device_map,
-                attn_implementation='sdpa'
-            )
->>>>>>> 3074f898
         else:
             raise e
+
 
     model.eval()
     model.set_ddpm_inference_steps(num_steps=10)
